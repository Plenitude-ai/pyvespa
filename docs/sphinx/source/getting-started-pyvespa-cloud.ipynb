{
    "cells": [
        {
            "cell_type": "markdown",
            "id": "given-adoption",
            "metadata": {
                "pycharm": {
                    "name": "#%% md\n"
                }
            },
            "source": [
                "<picture>\n",
                "  <source media=\"(prefers-color-scheme: dark)\" srcset=\"https://assets.vespa.ai/logos/Vespa-logo-green-RGB.svg\">\n",
                "  <source media=\"(prefers-color-scheme: light)\" srcset=\"https://assets.vespa.ai/logos/Vespa-logo-dark-RGB.svg\">\n",
                "  <img alt=\"#Vespa\" width=\"200\" src=\"https://assets.vespa.ai/logos/Vespa-logo-dark-RGB.svg\" style=\"margin-bottom: 25px;\">\n",
                "</picture>\n",
                "\n",
                "# Hybrid Search - Quickstart on Vespa Cloud\n",
                "\n",
                "This is the same guide as [getting-started-pyvespa](https://vespa-engine.github.io/pyvespa/getting-started-pyvespa.html), deploying to Vespa Cloud.\n"
            ]
        },
        {
            "cell_type": "markdown",
            "id": "4f8c1448",
            "metadata": {},
            "source": [
                "<div class=\"alert alert-info\">\n",
                "    Refer to <a href=\"https://vespa-engine.github.io/pyvespa/troubleshooting.html\">troubleshooting</a>\n",
                "    for any problem when running this guide.\n",
                "</div>\n"
            ]
        },
        {
            "cell_type": "markdown",
            "id": "148d275b",
            "metadata": {},
            "source": [
                "**Pre-requisite**: Create a tenant at [cloud.vespa.ai](https://cloud.vespa.ai/), save the tenant name.\n",
                "\n",
                "[![Open In Colab](https://colab.research.google.com/assets/colab-badge.svg)](https://colab.research.google.com/github/vespa-engine/pyvespa/blob/master/docs/sphinx/source/getting-started-pyvespa-cloud.ipynb)\n"
            ]
        },
        {
            "cell_type": "markdown",
            "id": "366b0d83",
            "metadata": {},
            "source": [
                "## Install\n",
                "\n",
                "Install [pyvespa](https://pyvespa.readthedocs.io/) >= 0.45\n",
                "and the [Vespa CLI](https://docs.vespa.ai/en/vespa-cli.html).\n",
                "The Vespa CLI is used for data and control plane key management ([Vespa Cloud Security Guide](https://cloud.vespa.ai/en/security/guide)).\n"
            ]
        },
        {
            "cell_type": "code",
            "execution_count": null,
            "id": "136750de",
            "metadata": {},
            "outputs": [],
            "source": [
                "!pip3 install pyvespa vespacli"
            ]
        },
        {
            "cell_type": "markdown",
            "id": "02f706ff",
            "metadata": {},
            "source": [
                "## Configure application\n"
            ]
        },
        {
            "cell_type": "code",
            "execution_count": 2,
            "id": "9ca4da83",
            "metadata": {},
            "outputs": [],
            "source": [
                "# Replace with your tenant name from the Vespa Cloud Console\n",
                "tenant_name = \"vespa-team\"\n",
                "# Replace with your application name (does not need to exist yet)\n",
                "application = \"hybridsearch\""
            ]
        },
        {
            "cell_type": "markdown",
            "id": "db637322",
            "metadata": {},
            "source": [
                "## Create an application package\n",
                "\n",
                "The [application package](https://vespa-engine.github.io/pyvespa/reference-api.html#vespa.package.ApplicationPackage)\n",
                "has all the Vespa configuration files -\n",
                "create one from scratch:\n"
            ]
        },
        {
            "cell_type": "code",
            "execution_count": 3,
            "id": "bd5c2629",
            "metadata": {},
            "outputs": [],
            "source": [
                "from vespa.package import (\n",
                "    ApplicationPackage,\n",
                "    Field,\n",
                "    Schema,\n",
                "    Document,\n",
                "    HNSW,\n",
                "    RankProfile,\n",
                "    Component,\n",
                "    Parameter,\n",
                "    FieldSet,\n",
                "    GlobalPhaseRanking,\n",
                "    Function,\n",
                ")\n",
                "\n",
                "package = ApplicationPackage(\n",
                "    name=application,\n",
                "    schema=[\n",
                "        Schema(\n",
                "            name=\"doc\",\n",
                "            document=Document(\n",
                "                fields=[\n",
                "                    Field(name=\"id\", type=\"string\", indexing=[\"summary\"]),\n",
                "                    Field(\n",
                "                        name=\"title\",\n",
                "                        type=\"string\",\n",
                "                        indexing=[\"index\", \"summary\"],\n",
                "                        index=\"enable-bm25\",\n",
                "                    ),\n",
                "                    Field(\n",
                "                        name=\"body\",\n",
                "                        type=\"string\",\n",
                "                        indexing=[\"index\", \"summary\"],\n",
                "                        index=\"enable-bm25\",\n",
                "                        bolding=True,\n",
                "                    ),\n",
                "                    Field(\n",
                "                        name=\"embedding\",\n",
                "                        type=\"tensor<float>(x[384])\",\n",
                "                        indexing=[\n",
                "                            'input title . \" \" . input body',\n",
                "                            \"embed\",\n",
                "                            \"index\",\n",
                "                            \"attribute\",\n",
                "                        ],\n",
                "                        ann=HNSW(distance_metric=\"angular\"),\n",
                "                        is_document_field=False,\n",
                "                    ),\n",
                "                ]\n",
                "            ),\n",
                "            fieldsets=[FieldSet(name=\"default\", fields=[\"title\", \"body\"])],\n",
                "            rank_profiles=[\n",
                "                RankProfile(\n",
                "                    name=\"bm25\",\n",
                "                    inputs=[(\"query(q)\", \"tensor<float>(x[384])\")],\n",
                "                    functions=[\n",
                "                        Function(name=\"bm25sum\", expression=\"bm25(title) + bm25(body)\")\n",
                "                    ],\n",
                "                    first_phase=\"bm25sum\",\n",
                "                ),\n",
                "                RankProfile(\n",
                "                    name=\"semantic\",\n",
                "                    inputs=[(\"query(q)\", \"tensor<float>(x[384])\")],\n",
                "                    first_phase=\"closeness(field, embedding)\",\n",
                "                ),\n",
                "                RankProfile(\n",
                "                    name=\"fusion\",\n",
                "                    inherits=\"bm25\",\n",
                "                    inputs=[(\"query(q)\", \"tensor<float>(x[384])\")],\n",
                "                    first_phase=\"closeness(field, embedding)\",\n",
                "                    global_phase=GlobalPhaseRanking(\n",
                "                        expression=\"reciprocal_rank_fusion(bm25sum, closeness(field, embedding))\",\n",
                "                        rerank_count=1000,\n",
                "                    ),\n",
                "                ),\n",
                "            ],\n",
                "        )\n",
                "    ],\n",
                "    components=[\n",
                "        Component(\n",
                "            id=\"e5\",\n",
                "            type=\"hugging-face-embedder\",\n",
                "            parameters=[\n",
                "                Parameter(\n",
                "                    \"transformer-model\",\n",
                "                    {\n",
                "                        \"url\": \"https://github.com/vespa-engine/sample-apps/raw/master/examples/model-exporting/model/e5-small-v2-int8.onnx\"\n",
                "                    },\n",
                "                ),\n",
                "                Parameter(\n",
                "                    \"tokenizer-model\",\n",
                "                    {\n",
                "                        \"url\": \"https://raw.githubusercontent.com/vespa-engine/sample-apps/master/examples/model-exporting/model/tokenizer.json\"\n",
                "                    },\n",
                "                ),\n",
                "            ],\n",
                "        )\n",
                "    ],\n",
                ")"
            ]
        },
        {
            "cell_type": "markdown",
            "id": "2c5e2943",
            "metadata": {},
            "source": [
                "Note that the name cannot have `-` or `_`.\n"
            ]
        },
        {
            "cell_type": "markdown",
            "id": "careful-savage",
            "metadata": {},
            "source": [
                "## Deploy to Vespa Cloud\n",
                "\n",
                "The app is now defined and ready to deploy to Vespa Cloud.\n",
                "\n",
                "Deploy `package` to Vespa Cloud, by creating an instance of\n",
<<<<<<< HEAD
                "[VespaCloud](https://vespa-engine.github.io/pyvespa/api/vespa/deployment.html#vespa.deployment.VespaCloud):\n"
=======
                "[VespaCloud](https://vespa-engine.github.io/pyvespa/reference-api.html#vespa.deployment.VespaCloud):\n"
>>>>>>> 19080227
            ]
        },
        {
            "cell_type": "code",
            "execution_count": 4,
            "id": "canadian-blood",
            "metadata": {},
            "outputs": [
                {
                    "name": "stdout",
                    "output_type": "stream",
                    "text": [
                        "Setting application...\n",
                        "Running: vespa config set application vespa-team.hybridsearch\n",
                        "Setting target cloud...\n",
                        "Running: vespa config set target cloud\n",
                        "\n",
                        "Api-key found for control plane access. Using api-key.\n"
                    ]
                }
            ],
            "source": [
                "from vespa.deployment import VespaCloud\n",
                "import os\n",
                "\n",
                "# Key is only used for CI/CD. Can be removed if logging in interactively\n",
                "key = os.getenv(\"VESPA_TEAM_API_KEY\", None)\n",
                "if key is not None:\n",
                "    key = key.replace(r\"\\n\", \"\\n\")  # To parse key correctly\n",
                "\n",
                "vespa_cloud = VespaCloud(\n",
                "    tenant=tenant_name,\n",
                "    application=application,\n",
                "    key_content=key,  # Key is only used for CI/CD. Can be removed if logging in interactively\n",
                "    application_package=package,\n",
                ")"
            ]
        },
        {
            "cell_type": "markdown",
            "id": "197c0a27",
            "metadata": {},
            "source": [
                "For more details on different authentication options and methods, see [authenticating-to-vespa-cloud](https://vespa-engine.github.io/pyvespa/authenticating-to-vespa-cloud.html).\n",
                "\n",
                "The following will upload the application package to Vespa Cloud Dev Zone (`aws-us-east-1c`), read more about [Vespa Zones](https://cloud.vespa.ai/en/reference/zones.html).\n",
                "The Vespa Cloud Dev Zone is considered as a sandbox environment where resources are down-scaled and idle deployments are expired automatically.\n",
<<<<<<< HEAD
                "For information about production deployments, see the following [method](https://vespa-engine.github.io/pyvespa/api/vespa/deployment.html#vespa.deployment.VespaCloud.deploy_to_prod).\n",
=======
                "For information about production deployments, see the following [method](https://vespa-engine.github.io/pyvespa/reference-api.html#vespa.deployment.VespaCloud.deploy_to_prod).\n",
>>>>>>> 19080227
                "\n",
                "> Note: Deployments to dev and perf expire after 7 days of inactivity, i.e., 7 days after running deploy. This applies to all plans, not only the Free Trial. Use the Vespa Console to extend the expiry period, or redeploy the application to add 7 more days.\n"
            ]
        },
        {
            "cell_type": "markdown",
            "id": "fb2ba0e1",
            "metadata": {},
            "source": [
                "Now deploy the app to Vespa Cloud dev zone.\n",
                "\n",
                "The first deployment typically takes 2 minutes until the endpoint is up. (Applications that for example refer to large onnx-models may take a bit longer.)\n"
            ]
        },
        {
            "cell_type": "code",
            "execution_count": 5,
            "id": "337d9b05",
            "metadata": {},
            "outputs": [
                {
                    "name": "stdout",
                    "output_type": "stream",
                    "text": [
                        "Deployment started in run 7 of dev-aws-us-east-1c for vespa-team.hybridsearch. This may take a few minutes the first time.\n",
                        "INFO    [07:04:51]  Deploying platform version 8.367.14 and application dev build 6 for dev-aws-us-east-1c of default ...\n",
                        "INFO    [07:04:51]  Using CA signed certificate version 3\n",
                        "INFO    [07:04:52]  Using 1 nodes in container cluster 'hybridsearch_container'\n",
                        "INFO    [07:04:53]  Validating Onnx models memory usage for container cluster 'hybridsearch_container', percentage of available memory too low (10 < 15) to avoid restart, consider a flavor with more memory to avoid this\n",
                        "WARNING [07:04:53]  Auto-overriding validation which would be disallowed in production: certificate-removal: Data plane certificate(s) from cluster 'hybridsearch_container' is removed (removed certificates: [CN=cloud.vespa.example]) This can cause client connection issues.. To allow this add <allow until='yyyy-mm-dd'>certificate-removal</allow> to validation-overrides.xml, see https://docs.vespa.ai/en/reference/validation-overrides.html\n",
                        "INFO    [07:04:55]  Session 298587 for tenant 'vespa-team' prepared and activated.\n",
                        "INFO    [07:04:55]  ######## Details for all nodes ########\n",
                        "INFO    [07:04:55]  h94416a.dev.aws-us-east-1c.vespa-external.aws.oath.cloud: expected to be UP\n",
                        "INFO    [07:04:55]  --- platform vespa/cloud-tenant-rhel8:8.367.14\n",
                        "INFO    [07:04:55]  --- container on port 4080 has config generation 298580, wanted is 298587\n",
                        "INFO    [07:04:55]  --- metricsproxy-container on port 19092 has config generation 298587, wanted is 298587\n",
                        "INFO    [07:04:55]  h94249f.dev.aws-us-east-1c.vespa-external.aws.oath.cloud: expected to be UP\n",
                        "INFO    [07:04:55]  --- platform vespa/cloud-tenant-rhel8:8.367.14\n",
                        "INFO    [07:04:55]  --- container-clustercontroller on port 19050 has config generation 298580, wanted is 298587\n",
                        "INFO    [07:04:55]  --- metricsproxy-container on port 19092 has config generation 298580, wanted is 298587\n",
                        "INFO    [07:04:55]  h93394a.dev.aws-us-east-1c.vespa-external.aws.oath.cloud: expected to be UP\n",
                        "INFO    [07:04:55]  --- platform vespa/cloud-tenant-rhel8:8.367.14\n",
                        "INFO    [07:04:55]  --- logserver-container on port 4080 has config generation 298587, wanted is 298587\n",
                        "INFO    [07:04:55]  --- metricsproxy-container on port 19092 has config generation 298580, wanted is 298587\n",
                        "INFO    [07:04:55]  h94419a.dev.aws-us-east-1c.vespa-external.aws.oath.cloud: expected to be UP\n",
                        "INFO    [07:04:55]  --- platform vespa/cloud-tenant-rhel8:8.367.14\n",
                        "INFO    [07:04:55]  --- storagenode on port 19102 has config generation 298587, wanted is 298587\n",
                        "INFO    [07:04:55]  --- searchnode on port 19107 has config generation 298587, wanted is 298587\n",
                        "INFO    [07:04:55]  --- distributor on port 19111 has config generation 298587, wanted is 298587\n",
                        "INFO    [07:04:55]  --- metricsproxy-container on port 19092 has config generation 298587, wanted is 298587\n",
                        "INFO    [07:05:02]  Found endpoints:\n",
                        "INFO    [07:05:02]  - dev.aws-us-east-1c\n",
                        "INFO    [07:05:02]   |-- https://f7f73182.eb1181f2.z.vespa-app.cloud/ (cluster 'hybridsearch_container')\n",
                        "INFO    [07:05:02]  Deployment of new application complete!\n",
                        "Found mtls endpoint for hybridsearch_container\n",
                        "URL: https://f7f73182.eb1181f2.z.vespa-app.cloud/\n",
                        "Connecting to https://f7f73182.eb1181f2.z.vespa-app.cloud/\n",
                        "Using mtls_key_cert Authentication against endpoint https://f7f73182.eb1181f2.z.vespa-app.cloud//ApplicationStatus\n",
                        "Application is up!\n",
                        "Finished deployment.\n"
                    ]
                }
            ],
            "source": [
                "app = vespa_cloud.deploy()"
            ]
        },
        {
            "cell_type": "markdown",
            "id": "aaae2f91",
            "metadata": {},
            "source": [
                "If the deployment failed, it is possible you forgot to add the key in the Vespa Cloud Console in the `vespa auth api-key` step above.\n",
                "\n",
                "If you can authenticate, you should see lines like the following\n",
                "\n",
                "```\n",
                " Deployment started in run 1 of dev-aws-us-east-1c for mytenant.hybridsearch.\n",
                "```\n",
                "\n",
                "The deployment takes a few minutes the first time while Vespa Cloud sets up the resources for your Vespa application\n",
                "\n",
                "`app` now holds a reference to a [Vespa](https://vespa-engine.github.io/pyvespa/reference-api.html#vespa.application.Vespa) instance. We can access the\n",
                "mTLS protected endpoint name using the control-plane (vespa_cloud) instance. This endpoint we can query and feed to (data plane access) using the\n",
                "mTLS certificate generated in previous steps.\n"
            ]
        },
        {
            "cell_type": "code",
            "execution_count": 6,
            "id": "afa0d69d",
            "metadata": {},
            "outputs": [
                {
                    "name": "stdout",
                    "output_type": "stream",
                    "text": [
                        "Found mtls endpoint for hybridsearch_container\n",
                        "URL: https://f7f73182.eb1181f2.z.vespa-app.cloud/\n"
                    ]
                },
                {
                    "data": {
                        "text/plain": [
                            "'https://f7f73182.eb1181f2.z.vespa-app.cloud/'"
                        ]
                    },
                    "execution_count": 6,
                    "metadata": {},
                    "output_type": "execute_result"
                }
            ],
            "source": [
                "endpoint = vespa_cloud.get_mtls_endpoint()\n",
                "endpoint"
            ]
        },
        {
            "cell_type": "markdown",
            "id": "sealed-mustang",
            "metadata": {},
            "source": [
                "## Feeding documents to Vespa\n",
                "\n",
                "In this example we use the [HF Datasets](https://huggingface.co/docs/datasets/index) library to stream the\n",
                "[BeIR/nfcorpus](https://huggingface.co/datasets/BeIR/nfcorpus) dataset and index in our newly deployed Vespa instance. Read\n",
                "more about the [NFCorpus](https://www.cl.uni-heidelberg.de/statnlpgroup/nfcorpus/):\n",
                "\n",
                "> NFCorpus is a full-text English retrieval data set for Medical Information Retrieval.\n",
                "\n",
                "The following uses the [stream](https://huggingface.co/docs/datasets/stream) option of datasets to stream the data without\n",
                "downloading all the contents locally. The `map` functionality allows us to convert the\n",
                "dataset fields into the expected feed format for `pyvespa` which expects a dict with the keys `id` and `fields`:\n",
                "\n",
                "`{ \"id\": \"vespa-document-id\", \"fields\": {\"vespa_field\": \"vespa-field-value\"}}`\n"
            ]
        },
        {
            "cell_type": "code",
            "execution_count": 7,
            "id": "executed-reservoir",
            "metadata": {},
            "outputs": [],
            "source": [
                "from datasets import load_dataset\n",
                "\n",
                "dataset = load_dataset(\"BeIR/nfcorpus\", \"corpus\", split=\"corpus\", streaming=True)\n",
                "vespa_feed = dataset.map(\n",
                "    lambda x: {\n",
                "        \"id\": x[\"_id\"],\n",
                "        \"fields\": {\"title\": x[\"title\"], \"body\": x[\"text\"], \"id\": x[\"_id\"]},\n",
                "    }\n",
                ")"
            ]
        },
        {
            "cell_type": "markdown",
            "id": "4f0ca33f",
            "metadata": {},
            "source": [
                "Now we can feed to Vespa using `feed_iterable` which accepts any `Iterable` and an optional callback function where we can\n",
                "check the outcome of each operation. The application is configured to use [embedding](https://docs.vespa.ai/en/embedding.html)\n",
                "functionality, that produce a vector embedding using a concatenation of the title and the body input fields. This step is resource intensive.\n",
                "\n",
                "Read more about embedding inference in Vespa in the [Accelerating Transformer-based Embedding Retrieval with Vespa](https://blog.vespa.ai/accelerating-transformer-based-embedding-retrieval-with-vespa/)\n",
                "blog post.\n",
                "\n",
                "Default node resources in Vespa Cloud have 2 v-cpu for the Dev Zone.\n"
            ]
        },
        {
            "cell_type": "code",
            "execution_count": 8,
            "id": "bottom-memorabilia",
            "metadata": {},
            "outputs": [
                {
                    "name": "stdout",
                    "output_type": "stream",
                    "text": [
                        "Using mtls_key_cert Authentication against endpoint https://f7f73182.eb1181f2.z.vespa-app.cloud//ApplicationStatus\n"
                    ]
                }
            ],
            "source": [
                "from vespa.io import VespaResponse, VespaQueryResponse\n",
                "\n",
                "\n",
                "def callback(response: VespaResponse, id: str):\n",
                "    if not response.is_successful():\n",
                "        print(f\"Error when feeding document {id}: {response.get_json()}\")\n",
                "\n",
                "\n",
                "app.feed_iterable(vespa_feed, schema=\"doc\", namespace=\"tutorial\", callback=callback)"
            ]
        },
        {
            "cell_type": "markdown",
            "id": "separated-insertion",
            "metadata": {},
            "source": [
                "## Querying Vespa\n",
                "\n",
                "Using the [Vespa Query language](https://docs.vespa.ai/en/query-language.html) we can query the indexed data.\n",
                "\n",
                "- Using a context manager `with app.syncio() as session` to handle connection pooling ([best practices](https://cloud.vespa.ai/en/http-best-practices))\n",
                "- The query method accepts any valid Vespa [query api parameter](https://docs.vespa.ai/en/reference/query-api-reference.html) in `**kwargs`\n",
                "- Vespa api parameter names that contains `.` must be sent as `dict` parameters in the `body` method argument\n",
                "\n",
                "The following searches for `How Fruits and Vegetables Can Treat Asthma?` using different retrieval and [ranking](https://docs.vespa.ai/en/ranking.html) strategies.\n",
                "\n",
                "Query the text search app using the [Vespa Query language](https://docs.vespa.ai/en/query-language.html)\n",
                "by sending the parameters to the body argument of\n",
                "[Vespa.query](https://vespa-engine.github.io/pyvespa/reference-api.html#vespa.application.Vespa.query).\n",
                "\n",
                "First we define a simple routine that will return a dataframe of the results for prettier display in the notebook.\n"
            ]
        },
        {
            "cell_type": "code",
            "execution_count": 9,
            "id": "82b5f6fe",
            "metadata": {},
            "outputs": [],
            "source": [
                "import pandas as pd\n",
                "\n",
                "\n",
                "def display_hits_as_df(response: VespaQueryResponse, fields) -> pd.DataFrame:\n",
                "    records = []\n",
                "    for hit in response.hits:\n",
                "        record = {}\n",
                "        for field in fields:\n",
                "            record[field] = hit[\"fields\"][field]\n",
                "        records.append(record)\n",
                "    return pd.DataFrame(records)"
            ]
        },
        {
            "cell_type": "markdown",
            "id": "7daa47df",
            "metadata": {},
            "source": [
                "### Plain Keyword search\n",
                "\n",
                "The following uses plain keyword search functionality with [bm25](https://docs.vespa.ai/en/reference/bm25.html) ranking, the `bm25` rank-profile was configured in the\n",
                "application package to use a linear combination of the bm25 score of the query terms against the title and the body field.\n"
            ]
        },
        {
            "cell_type": "code",
            "execution_count": 10,
            "id": "bc32d29b",
            "metadata": {},
            "outputs": [
                {
                    "name": "stdout",
                    "output_type": "stream",
                    "text": [
                        "         id                                              title\n",
                        "0  MED-2450  Protective effect of fruits, vegetables and th...\n",
                        "1  MED-2464  Low vegetable intake is associated with allerg...\n",
                        "2  MED-1162  Pesticide residues in imported, organic, and \"...\n",
                        "3  MED-2461  The association of diet with respiratory sympt...\n",
                        "4  MED-2085  Antiplatelet, anticoagulant, and fibrinolytic ...\n"
                    ]
                }
            ],
            "source": [
                "with app.syncio(connections=1) as session:\n",
                "    query = \"How Fruits and Vegetables Can Treat Asthma?\"\n",
                "    response: VespaQueryResponse = session.query(\n",
                "        yql=\"select * from sources * where userQuery() limit 5\",\n",
                "        query=query,\n",
                "        ranking=\"bm25\",\n",
                "    )\n",
                "    assert response.is_successful()\n",
                "    print(display_hits_as_df(response, [\"id\", \"title\"]))"
            ]
        },
        {
            "cell_type": "markdown",
            "id": "9aef8aa8",
            "metadata": {},
            "source": [
                "### Plain Semantic Search\n",
                "\n",
                "The following uses dense vector representations of the query and the document and matching is performed and accelerated by Vespa's support for\n",
                "[approximate nearest neighbor search](https://docs.vespa.ai/en/approximate-nn-hnsw.html).\n",
                "The vector embedding representation of the text is obtained using Vespa's [embedder functionality](https://docs.vespa.ai/en/embedding.html#embedding-a-query-text).\n"
            ]
        },
        {
            "cell_type": "code",
            "execution_count": 11,
            "id": "b32d70ae",
            "metadata": {},
            "outputs": [
                {
                    "name": "stdout",
                    "output_type": "stream",
                    "text": [
                        "         id                                              title\n",
                        "0  MED-5072  Lycopene-rich treatments modify noneosinophili...\n",
                        "1  MED-2472  Vegan regimen with reduced medication in the t...\n",
                        "2  MED-2464  Low vegetable intake is associated with allerg...\n",
                        "3  MED-2458  Manipulating antioxidant intake in asthma: a r...\n",
                        "4  MED-2450  Protective effect of fruits, vegetables and th...\n"
                    ]
                }
            ],
            "source": [
                "with app.syncio(connections=1) as session:\n",
                "    query = \"How Fruits and Vegetables Can Treat Asthma?\"\n",
                "    response: VespaQueryResponse = session.query(\n",
                "        yql=\"select * from sources * where ({targetHits:5}nearestNeighbor(embedding,q)) limit 5\",\n",
                "        query=query,\n",
                "        ranking=\"semantic\",\n",
                "        body={\"input.query(q)\": f\"embed({query})\"},\n",
                "    )\n",
                "    assert response.is_successful()\n",
                "    print(display_hits_as_df(response, [\"id\", \"title\"]))"
            ]
        },
        {
            "cell_type": "markdown",
            "id": "762e40eb",
            "metadata": {},
            "source": [
                "### Hybrid Search\n",
                "\n",
                "This is one approach to combine the two retrieval strategies and where we use Vespa's support for\n",
                "[cross-hits feature normalization and reciprocal rank fusion](https://docs.vespa.ai/en/phased-ranking.html#cross-hit-normalization-including-reciprocal-rank-fusion). This\n",
                "functionality is exposed in the context of `global` re-ranking, after the distributed query retrieval execution which might span 1000s of nodes.\n",
                "\n",
                "#### Hybrid search with the OR query operator\n",
                "\n",
                "This combines the two methods using logical disjunction (OR). Note that the first-phase expression in our `fusion` expression is only using the semantic score, this\n",
                "because usually semantic search provides better recall than sparse keyword search alone.\n"
            ]
        },
        {
            "cell_type": "code",
            "execution_count": 12,
            "id": "11faeacf",
            "metadata": {},
            "outputs": [
                {
                    "name": "stdout",
                    "output_type": "stream",
                    "text": [
                        "         id                                              title\n",
                        "0  MED-2464  Low vegetable intake is associated with allerg...\n",
                        "1  MED-2450  Protective effect of fruits, vegetables and th...\n",
                        "2  MED-2458  Manipulating antioxidant intake in asthma: a r...\n",
                        "3  MED-2461  The association of diet with respiratory sympt...\n",
                        "4  MED-5072  Lycopene-rich treatments modify noneosinophili...\n"
                    ]
                }
            ],
            "source": [
                "with app.syncio(connections=1) as session:\n",
                "    query = \"How Fruits and Vegetables Can Treat Asthma?\"\n",
                "    response: VespaQueryResponse = session.query(\n",
                "        yql=\"select * from sources * where userQuery() or ({targetHits:1000}nearestNeighbor(embedding,q)) limit 5\",\n",
                "        query=query,\n",
                "        ranking=\"fusion\",\n",
                "        body={\"input.query(q)\": f\"embed({query})\"},\n",
                "    )\n",
                "    assert response.is_successful()\n",
                "    print(display_hits_as_df(response, [\"id\", \"title\"]))"
            ]
        },
        {
            "cell_type": "markdown",
            "id": "8d811509",
            "metadata": {},
            "source": [
                "#### Hybrid search with the RANK query operator\n",
                "\n",
                "This combines the two methods using the [rank](https://docs.vespa.ai/en/reference/query-language-reference.html#rank) query operator. In this case\n",
                "we express that we want to retrieve the top-1000 documents using vector search, and then have sparse features like BM25 calculated as well (second operand\n",
                "of the rank operator). Finally the hits are re-ranked using the reciprocal rank fusion\n"
            ]
        },
        {
            "cell_type": "code",
            "execution_count": 13,
            "id": "13fe1ef0",
            "metadata": {},
            "outputs": [
                {
                    "name": "stdout",
                    "output_type": "stream",
                    "text": [
                        "         id                                              title\n",
                        "0  MED-2464  Low vegetable intake is associated with allerg...\n",
                        "1  MED-2450  Protective effect of fruits, vegetables and th...\n",
                        "2  MED-2458  Manipulating antioxidant intake in asthma: a r...\n",
                        "3  MED-2461  The association of diet with respiratory sympt...\n",
                        "4  MED-5072  Lycopene-rich treatments modify noneosinophili...\n"
                    ]
                }
            ],
            "source": [
                "with app.syncio(connections=1) as session:\n",
                "    query = \"How Fruits and Vegetables Can Treat Asthma?\"\n",
                "    response: VespaQueryResponse = session.query(\n",
                "        yql=\"select * from sources * where rank({targetHits:1000}nearestNeighbor(embedding,q), userQuery()) limit 5\",\n",
                "        query=query,\n",
                "        ranking=\"fusion\",\n",
                "        body={\"input.query(q)\": f\"embed({query})\"},\n",
                "    )\n",
                "    assert response.is_successful()\n",
                "    print(display_hits_as_df(response, [\"id\", \"title\"]))"
            ]
        },
        {
            "cell_type": "markdown",
            "id": "b544ef07",
            "metadata": {},
            "source": [
                "#### Hybrid search with filters\n",
                "\n",
                "In this example we add another query term to the yql, restricting the nearest neighbor search to only consider documents that have vegetable in the title.\n"
            ]
        },
        {
            "cell_type": "code",
            "execution_count": 14,
            "id": "36c96921",
            "metadata": {},
            "outputs": [
                {
                    "name": "stdout",
                    "output_type": "stream",
                    "text": [
                        "         id                                              title\n",
                        "0  MED-2464  Low vegetable intake is associated with allerg...\n",
                        "1  MED-2450  Protective effect of fruits, vegetables and th...\n",
                        "2  MED-3199  Potential risks resulting from fruit/vegetable...\n",
                        "3  MED-2085  Antiplatelet, anticoagulant, and fibrinolytic ...\n",
                        "4  MED-4496  The effect of fruit and vegetable intake on ri...\n"
                    ]
                }
            ],
            "source": [
                "with app.syncio(connections=1) as session:\n",
                "    query = \"How Fruits and Vegetables Can Treat Asthma?\"\n",
                "    response: VespaQueryResponse = session.query(\n",
                "        yql='select * from sources * where title contains \"vegetable\" and rank({targetHits:1000}nearestNeighbor(embedding,q), userQuery()) limit 5',\n",
                "        query=query,\n",
                "        ranking=\"fusion\",\n",
                "        body={\"input.query(q)\": f\"embed({query})\"},\n",
                "    )\n",
                "    assert response.is_successful()\n",
                "    print(display_hits_as_df(response, [\"id\", \"title\"]))"
            ]
        },
        {
            "cell_type": "markdown",
            "id": "d1872b31",
            "metadata": {},
            "source": [
                "## Next steps\n",
                "\n",
                "This is just an intro into the capabilities of Vespa and pyvespa.\n",
                "Browse the site to learn more about schemas, feeding and queries -\n",
                "find more complex applications in\n",
                "[examples](https://vespa-engine.github.io/pyvespa/examples.html).\n"
            ]
        },
        {
            "cell_type": "markdown",
            "id": "89400281",
            "metadata": {},
            "source": [
                "## Example: Document operations using cert/key pair\n",
                "\n",
                "Above, we deployed to Vespa Cloud, and as part of that, generated a data-plane mTLS cert/key pair.\n",
                "\n",
                "This pair can be used to access the dataplane for reads/writes to documents and running queries from many different clients. The following\n",
                "demonstrates that using the `requests` library.\n"
            ]
        },
        {
            "cell_type": "markdown",
            "id": "562ac505",
            "metadata": {},
            "source": [
                "Set up a dataplane connection using the cert/key pair:\n"
            ]
        },
        {
            "cell_type": "code",
            "execution_count": 15,
            "id": "ff72148c",
            "metadata": {},
            "outputs": [],
            "source": [
                "import requests\n",
                "\n",
                "cert_path = app.cert\n",
                "key_path = app.key\n",
                "session = requests.Session()\n",
                "session.cert = (cert_path, key_path)"
            ]
        },
        {
            "cell_type": "markdown",
            "id": "7b69ff0d",
            "metadata": {},
            "source": [
                "Get a document from the endpoint returned when we deployed to Vespa Cloud above. PyVespa wraps the Vespa [document api](https://docs.vespa.ai/en/document-v1-api-guide.html)\n",
                "internally and in these examples we use the document api directly, but with the mTLS key/cert pair we used when deploying the app.\n"
            ]
        },
        {
            "cell_type": "code",
            "execution_count": 16,
            "id": "79f7d12c",
            "metadata": {},
            "outputs": [
                {
                    "data": {
                        "text/plain": [
                            "{'pathId': '/document/v1/tutorial/doc/docid/MED-10',\n",
                            " 'id': 'id:tutorial:doc::MED-10',\n",
                            " 'fields': {'body': 'Recent studies have suggested that statins, an established drug group in the prevention of cardiovascular mortality, could delay or prevent breast cancer recurrence but the effect on disease-specific mortality remains unclear. We evaluated risk of breast cancer death among statin users in a population-based cohort of breast cancer patients. The study cohort included all newly diagnosed breast cancer patients in Finland during 1995–2003 (31,236 cases), identified from the Finnish Cancer Registry. Information on statin use before and after the diagnosis was obtained from a national prescription database. We used the Cox proportional hazards regression method to estimate mortality among statin users with statin use as time-dependent variable. A total of 4,151 participants had used statins. During the median follow-up of 3.25 years after the diagnosis (range 0.08–9.0 years) 6,011 participants died, of which 3,619 (60.2%) was due to breast cancer. After adjustment for age, tumor characteristics, and treatment selection, both post-diagnostic and pre-diagnostic statin use were associated with lowered risk of breast cancer death (HR 0.46, 95% CI 0.38–0.55 and HR 0.54, 95% CI 0.44–0.67, respectively). The risk decrease by post-diagnostic statin use was likely affected by healthy adherer bias; that is, the greater likelihood of dying cancer patients to discontinue statin use as the association was not clearly dose-dependent and observed already at low-dose/short-term use. The dose- and time-dependence of the survival benefit among pre-diagnostic statin users suggests a possible causal effect that should be evaluated further in a clinical trial testing statins’ effect on survival in breast cancer patients.',\n",
                            "  'title': 'Statin Use and Breast Cancer Survival: A Nationwide Cohort Study from Finland',\n",
                            "  'id': 'MED-10'}}"
                        ]
                    },
                    "execution_count": 16,
                    "metadata": {},
                    "output_type": "execute_result"
                }
            ],
            "source": [
                "url = \"{0}/document/v1/{1}/{2}/docid/{3}\".format(endpoint, \"tutorial\", \"doc\", \"MED-10\")\n",
                "doc = session.get(url).json()\n",
                "doc"
            ]
        },
        {
            "cell_type": "markdown",
            "id": "82888987",
            "metadata": {},
            "source": [
                "Update the title and post the new version:\n"
            ]
        },
        {
            "cell_type": "code",
            "execution_count": 17,
            "id": "21c7c399",
            "metadata": {},
            "outputs": [
                {
                    "data": {
                        "text/plain": [
                            "{'pathId': '/document/v1/tutorial/doc/docid/MED-10',\n",
                            " 'id': 'id:tutorial:doc::MED-10'}"
                        ]
                    },
                    "execution_count": 17,
                    "metadata": {},
                    "output_type": "execute_result"
                }
            ],
            "source": [
                "doc[\"fields\"][\"title\"] = \"Can you eat lobster?\"\n",
                "response = session.post(url, json=doc).json()\n",
                "response"
            ]
        },
        {
            "cell_type": "markdown",
            "id": "68ae7225",
            "metadata": {},
            "source": [
                "Get the doc again to see the new title:\n"
            ]
        },
        {
            "cell_type": "code",
            "execution_count": 18,
            "id": "2e3d560b",
            "metadata": {},
            "outputs": [
                {
                    "data": {
                        "text/plain": [
                            "{'pathId': '/document/v1/tutorial/doc/docid/MED-10',\n",
                            " 'id': 'id:tutorial:doc::MED-10',\n",
                            " 'fields': {'body': 'Recent studies have suggested that statins, an established drug group in the prevention of cardiovascular mortality, could delay or prevent breast cancer recurrence but the effect on disease-specific mortality remains unclear. We evaluated risk of breast cancer death among statin users in a population-based cohort of breast cancer patients. The study cohort included all newly diagnosed breast cancer patients in Finland during 1995–2003 (31,236 cases), identified from the Finnish Cancer Registry. Information on statin use before and after the diagnosis was obtained from a national prescription database. We used the Cox proportional hazards regression method to estimate mortality among statin users with statin use as time-dependent variable. A total of 4,151 participants had used statins. During the median follow-up of 3.25 years after the diagnosis (range 0.08–9.0 years) 6,011 participants died, of which 3,619 (60.2%) was due to breast cancer. After adjustment for age, tumor characteristics, and treatment selection, both post-diagnostic and pre-diagnostic statin use were associated with lowered risk of breast cancer death (HR 0.46, 95% CI 0.38–0.55 and HR 0.54, 95% CI 0.44–0.67, respectively). The risk decrease by post-diagnostic statin use was likely affected by healthy adherer bias; that is, the greater likelihood of dying cancer patients to discontinue statin use as the association was not clearly dose-dependent and observed already at low-dose/short-term use. The dose- and time-dependence of the survival benefit among pre-diagnostic statin users suggests a possible causal effect that should be evaluated further in a clinical trial testing statins’ effect on survival in breast cancer patients.',\n",
                            "  'title': 'Can you eat lobster?',\n",
                            "  'id': 'MED-10'}}"
                        ]
                    },
                    "execution_count": 18,
                    "metadata": {},
                    "output_type": "execute_result"
                }
            ],
            "source": [
                "doc = session.get(url).json()\n",
                "doc"
            ]
        },
        {
            "cell_type": "markdown",
            "id": "e2480213",
            "metadata": {},
            "source": [
                "## Example: Reconnect pyvespa using cert/key pair\n",
                "\n",
                "Above, we stored the dataplane credentials for later use. Deployment of an application usually happens when the schema changes, whereas accessing the dataplane is for document updates and user queries.\n",
                "\n",
                "One only needs to know the endpoint and the cert/key pair to enable a connection to a Vespa Cloud application:\n"
            ]
        },
        {
            "cell_type": "code",
            "execution_count": 19,
            "id": "c87da6cf",
            "metadata": {},
            "outputs": [
                {
                    "name": "stdout",
                    "output_type": "stream",
                    "text": [
                        "Using mtls_key_cert Authentication against endpoint https://f7f73182.eb1181f2.z.vespa-app.cloud//ApplicationStatus\n"
                    ]
                },
                {
                    "data": {
                        "text/plain": [
                            "{'id': 'id:tutorial:doc::MED-10',\n",
                            " 'relevance': 25.27992205160453,\n",
                            " 'source': 'hybridsearch_content',\n",
                            " 'fields': {'documentid': 'id:tutorial:doc::MED-10',\n",
                            "  'id': 'MED-10',\n",
                            "  'title': 'Can you eat lobster?'}}"
                        ]
                    },
                    "execution_count": 19,
                    "metadata": {},
                    "output_type": "execute_result"
                }
            ],
            "source": [
                "# cert_path = \"/Users/me/.vespa/mytenant.hybridsearch.default/data-plane-public-cert.pem\"\n",
                "# key_path  = \"/Users/me/.vespa/mytenant.hybridsearch.default/data-plane-private-key.pem\"\n",
                "\n",
                "from vespa.application import Vespa\n",
                "\n",
                "the_app = Vespa(endpoint, cert=cert_path, key=key_path)\n",
                "\n",
                "res = the_app.query(\n",
                "    yql=\"select documentid, id, title from sources * where userQuery()\",\n",
                "    query=\"Can you eat lobster?\",\n",
                "    ranking=\"bm25\",\n",
                ")\n",
                "res.hits[0]"
            ]
        },
        {
            "cell_type": "markdown",
            "id": "183bff2b",
            "metadata": {},
            "source": [
                "A common problem is a cert mismatch - the cert/key pair used when deployed is different than the pair used when making requests against Vespa. This\n",
                "will cause 40x errors.\n",
                "\n",
                "Make sure it is the same pair / re-create with `vespa auth cert -f` AND redeploy.\n",
                "\n",
                "If you re-generate a mTLS certificate pair, and use that when connecting to Vespa cloud endpoint, it will fail until you have updaded the deployment with the new public certificate.\n",
                "\n",
                "### Delete application\n",
                "\n",
                "The following will delete the application and data from the dev environment.\n"
            ]
        },
        {
            "cell_type": "code",
            "execution_count": 20,
            "id": "66354a53",
            "metadata": {},
            "outputs": [
                {
                    "name": "stdout",
                    "output_type": "stream",
                    "text": [
                        "Deactivated vespa-team.hybridsearch in dev.aws-us-east-1c\n",
                        "Deleted instance vespa-team.hybridsearch.default\n"
                    ]
                }
            ],
            "source": [
                "vespa_cloud.delete()"
            ]
        }
    ],
    "metadata": {
        "kernelspec": {
            "display_name": "Python 3 (ipykernel)",
            "language": "python",
            "name": "python3"
        },
        "language_info": {
            "codemirror_mode": {
                "name": "ipython",
                "version": 3
            },
            "file_extension": ".py",
            "mimetype": "text/x-python",
            "name": "python",
            "nbconvert_exporter": "python",
            "pygments_lexer": "ipython3",
            "version": "3.9.6"
        },
        "nbsphinx": {
            "allow_errors": true
        },
        "vscode": {
            "interpreter": {
                "hash": "b0fa6594d8f4cbf19f97940f81e996739fb7646882a419484c72d19e05852a7e"
            }
        }
    },
    "nbformat": 4,
    "nbformat_minor": 5
}<|MERGE_RESOLUTION|>--- conflicted
+++ resolved
@@ -221,11 +221,7 @@
                 "The app is now defined and ready to deploy to Vespa Cloud.\n",
                 "\n",
                 "Deploy `package` to Vespa Cloud, by creating an instance of\n",
-<<<<<<< HEAD
                 "[VespaCloud](https://vespa-engine.github.io/pyvespa/api/vespa/deployment.html#vespa.deployment.VespaCloud):\n"
-=======
-                "[VespaCloud](https://vespa-engine.github.io/pyvespa/reference-api.html#vespa.deployment.VespaCloud):\n"
->>>>>>> 19080227
             ]
         },
         {
@@ -273,11 +269,7 @@
                 "\n",
                 "The following will upload the application package to Vespa Cloud Dev Zone (`aws-us-east-1c`), read more about [Vespa Zones](https://cloud.vespa.ai/en/reference/zones.html).\n",
                 "The Vespa Cloud Dev Zone is considered as a sandbox environment where resources are down-scaled and idle deployments are expired automatically.\n",
-<<<<<<< HEAD
                 "For information about production deployments, see the following [method](https://vespa-engine.github.io/pyvespa/api/vespa/deployment.html#vespa.deployment.VespaCloud.deploy_to_prod).\n",
-=======
-                "For information about production deployments, see the following [method](https://vespa-engine.github.io/pyvespa/reference-api.html#vespa.deployment.VespaCloud.deploy_to_prod).\n",
->>>>>>> 19080227
                 "\n",
                 "> Note: Deployments to dev and perf expire after 7 days of inactivity, i.e., 7 days after running deploy. This applies to all plans, not only the Free Trial. Use the Vespa Console to extend the expiry period, or redeploy the application to add 7 more days.\n"
             ]
