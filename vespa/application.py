--- conflicted
+++ resolved
@@ -472,15 +472,9 @@
                 total_timeout=total_timeout,
                 namespace=namespace,
             )
-<<<<<<< HEAD
-            return self._check_for_running_loop_and_run_coroutine(coro=coro)
-        else:                
-            return self._feed_batch_sync(schema=schema, batch=batch, namespace=namespace)
-=======
             return Vespa._check_for_running_loop_and_run_coroutine(coro=coro)
         else:
-            return self._feed_batch_sync(schema=schema, batch=batch)
->>>>>>> c7fd4029
+            return self._feed_batch_sync(schema=schema, batch=batch, namespace=namespace)
 
     def feed_df(self, df: DataFrame, include_id: bool = True, **kwargs):
         """
@@ -1495,13 +1489,9 @@
 
     async def delete_batch(self, schema: str, batch: List[Dict], namespace: str = None):
         sem = asyncio.Semaphore(self.connections)
-<<<<<<< HEAD
-        if not namespace:
-            namespace = schema
-        return await self._wait(
-=======
+        if not namespace:
+            namespace = schema
         return await VespaAsync._wait(
->>>>>>> c7fd4029
             self._delete_data_semaphore,
             [(schema, data_point["id"], sem, namespace) for data_point in batch],
         )
