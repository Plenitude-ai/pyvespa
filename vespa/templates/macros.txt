--- conflicted
+++ resolved
@@ -12,16 +12,10 @@
     {% else %}
     indexing: {{ field.indexing_to_text }}
     {% endif %}
-<<<<<<< HEAD
-    {% endif %}
-    {% if field.index %}
-    {% if field.index is mapping %}
-=======
     {% if field.index_configurations %}
     {% if field.use_simple_index_syntax %}
     index: {{ field.index_configurations[0] }}
     {% else %}
->>>>>>> d5559478
     index {
         {% for index_config in field.index_configurations %}
         {% if index_config is mapping %}
