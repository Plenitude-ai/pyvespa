import os
import asyncio
import shutil

from vespa.package import (
    VespaCloud,
)
from vespa.test_integration_docker import (
    TestApplicationCommon,
    create_msmarco_application_package,
    create_cord19_application_package,
)


class TestMsmarcoApplication(TestApplicationCommon):
    def setUp(self) -> None:
        self.app_package = create_msmarco_application_package()
        self.vespa_cloud = VespaCloud(
            tenant="vespa-team",
            application="pyvespa-integration",
            key_content=os.getenv("VESPA_CLOUD_USER_KEY").replace(r"\n", "\n"),
            application_package=self.app_package,
        )
        self.disk_folder = os.path.join(os.getenv("WORK_DIR"), "sample_application")
        self.instance_name = "msmarco"
        self.app = self.vespa_cloud.deploy(
            instance=self.instance_name, disk_folder=self.disk_folder
        )
<<<<<<< HEAD

    def test_data_operation(self):
        #
        # Make sure we start with no data with id = 1
        #
        _ = self.app.delete_data(schema="msmarco", data_id="1")
        #
        # Get data that does not exist
        #
        self.assertEqual(
            self.app.get_data(schema="msmarco", data_id="1").status_code, 404
        )
        #
        # Feed a data point
        #
        response = self.app.feed_data_point(
            schema="msmarco",
            data_id="1",
            fields={
                "id": "1",
                "title": "this is my first title",
                "body": "this is my first body",
            },
        )
        self.assertEqual(response.json["id"], "id:msmarco:msmarco::1")
        #
        # Get data that exist
        #
        response = self.app.get_data(schema="msmarco", data_id="1")
        self.assertEqual(response.status_code, 200)
        self.assertDictEqual(
            response.json,
            {
                "fields": {
                    "id": "1",
                    "title": "this is my first title",
                    "body": "this is my first body",
                },
                "id": "id:msmarco:msmarco::1",
                "pathId": "/document/v1/msmarco/msmarco/docid/1",
            },
        )
        #
        # Update data
        #
        response = self.app.update_data(
            schema="msmarco", data_id="1", fields={"title": "this is my updated title"}
        )
        self.assertEqual(response.json["id"], "id:msmarco:msmarco::1")
        #
        # Get the updated data point
        #
        response = self.app.get_data(schema="msmarco", data_id="1")
        self.assertEqual(response.status_code, 200)
        self.assertDictEqual(
            response.json,
            {
                "fields": {
                    "id": "1",
                    "title": "this is my updated title",
                    "body": "this is my first body",
                },
                "id": "id:msmarco:msmarco::1",
                "pathId": "/document/v1/msmarco/msmarco/docid/1",
            },
        )
        #
        # Delete a data point
        #
        response = self.app.delete_data(schema="msmarco", data_id="1")
        self.assertEqual(response.json["id"], "id:msmarco:msmarco::1")
        #
        # Deleted data should be gone
        #
        self.assertEqual(
            self.app.get_data(schema="msmarco", data_id="1").status_code, 404
        )
        #
        # Update a non-existent data point
        #
        response = self.app.update_data(
            schema="msmarco",
            data_id="1",
            fields={"title": "this is my updated title"},
            create=True,
        )
        self.assertEqual(response.json["id"], "id:msmarco:msmarco::1")
        #
        # Get the updated data point
        #
        response = self.app.get_data(schema="msmarco", data_id="1")
        self.assertEqual(response.status_code, 200)
        self.assertDictEqual(
            response.json,
            {
                "fields": {
                    "title": "this is my updated title",
                },
                "id": "id:msmarco:msmarco::1",
                "pathId": "/document/v1/msmarco/msmarco/docid/1",
            },
        )

    def test_batch_feed_synchronous(self):
        #
        # Create and feed documents
        #
        num_docs = 100
        docs = []
        schema = "msmarco"
        for i in range(num_docs):
            id = f"{i}"
            title = f"title for document {i}"
            body = f"body for document {i}"
            fields = {"id": id, "title": title, "body": body}
            docs.append({"id": id, "fields": fields})
        self.app.feed_batch(schema=schema, batch=docs, asynchronous=False)

        # Verify that all documents are fed
        result = self.app.query(query="sddocname:msmarco", query_model=QueryModel())
        self.assertEqual(result.number_documents_indexed, num_docs)

    def test_batch_feed_asynchronous(self):

        #
        # Create and feed documents
        #
        num_docs = 100
        docs = []
        schema = "msmarco"
        for i in range(num_docs):
            id = f"{i}"
            title = f"title for document {i}"
            body = f"body for document {i}"
            fields = {"id": id, "title": title, "body": body}
            docs.append({"id": id, "fields": fields})
        self.app.feed_batch(schema=schema, batch=docs, asynchronous=True)

        # Verify that all documents are fed
        result = self.app.query(query="sddocname:msmarco", query_model=QueryModel())
        self.assertEqual(result.number_documents_indexed, num_docs)

    def test_data_operations_async(self):
        asyncio.run(self.async_data_operations_test())

    async def async_data_operations_test(self):
        async with self.app.asyncio() as async_app:
            #
            # Get data that does not exist
            #
            response = await async_app.delete_data(schema="msmarco", data_id="1")
            response = await async_app.get_data(schema="msmarco", data_id="1")
            self.assertEqual(response.status_code, 404)

            #
            # Feed some data points
            #
            feed = []
            for i in range(100):
                feed.append(
                    asyncio.create_task(
                        async_app.feed_data_point(
                            schema="msmarco",
                            data_id=f"{i}",
                            fields={
                                "id": f"{i}",
                                "title": f"this is title {i}",
                                "body": f"this is body {i}",
                            },
                        )
                    )
                )
            await asyncio.wait(feed, return_when=asyncio.ALL_COMPLETED)
            result = feed[0].result().json
            self.assertEqual(result["id"], "id:msmarco:msmarco::0")

            self.assertEqual(
                await async_app.feed_data_point(
                    schema="msmarco",
                    data_id="1",
                    fields={
                        "id": "1",
                        "title": "this is title 1",
                        "body": "this is body 1",
                    },
                ),
                self.app.feed_data_point(
                    schema="msmarco",
                    data_id="1",
                    fields={
                        "id": "1",
                        "title": "this is title 1",
                        "body": "this is body 1",
                    },
                ),
            )

            #
            # Get data that exists
            #
            response = await async_app.get_data(schema="msmarco", data_id="1")
            self.assertEqual(response.status_code, 200)
            result = response.json
            self.assertDictEqual(
                result,
                {
                    "fields": {
                        "id": "1",
                        "title": "this is title 1",
                        "body": "this is body 1",
                    },
                    "id": "id:msmarco:msmarco::1",
                    "pathId": "/document/v1/msmarco/msmarco/docid/1",
                },
            )
            #
            # Update data
            #
            response = await async_app.update_data(
                schema="msmarco", data_id="1", fields={"id": "this is my updated id"}
            )
            result = response.json
            self.assertEqual(result["id"], "id:msmarco:msmarco::1")

            #
            # Get the updated data point
            #
            response = await async_app.get_data(schema="msmarco", data_id="1")
            self.assertEqual(response.status_code, 200)
            result = response.json
            self.assertDictEqual(
                result,
                {
                    "fields": {
                        "id": "this is my updated id",
                        "title": "this is title 1",
                        "body": "this is body 1",
                    },
                    "id": "id:msmarco:msmarco::1",
                    "pathId": "/document/v1/msmarco/msmarco/docid/1",
                },
            )
            #
            # Delete a data point
            #
            response = await async_app.delete_data(schema="msmarco", data_id="99")
            result = response.json
            self.assertEqual(result["id"], "id:msmarco:msmarco::99")
            #
            # Deleted data should be gone
            #
            response = await async_app.get_data(schema="msmarco", data_id="99")
            self.assertEqual(response.status_code, 404)
=======
        self.fields_to_send = [
            {
                "id": f"{i}",
                "title": f"this is title {i}",
                "body": f"this is body {i}",
            }
            for i in range(10)
        ]
        self.fields_to_update = {"title": "this is my updated title"}

    def test_execute_data_operations(self):
        self.execute_data_operations(
            app=self.app,
            schema_name=self.app_package.name,
            fields_to_send=self.fields_to_send[0],
            fields_to_update=self.fields_to_update,
            expected_fields_from_get_operation=self.fields_to_send[0],
        )

    def test_execute_async_data_operations(self):
        asyncio.run(
            self.execute_async_data_operations(
                app=self.app,
                schema_name=self.app_package.name,
                fields_to_send=self.fields_to_send,
                fields_to_update=self.fields_to_update,
                expected_fields_from_get_operation=self.fields_to_send,
            )
        )

    def test_feed_batch_synchronous_mode(self):
        self.feed_batch_synchronous_mode(
            app=self.app,
            schema_name=self.app_package.name,
            fields_to_send=self.fields_to_send,
        )
>>>>>>> bd712347

    def test_feed_batch_asynchronous_mode(self):
        self.feed_batch_asynchronous_mode(
            app=self.app,
            schema_name=self.app_package.name,
            fields_to_send=self.fields_to_send,
        )

    def tearDown(self) -> None:
        self.app.delete_all_docs(
            content_cluster_name="msmarco_content", schema="msmarco"
        )
        shutil.rmtree(self.disk_folder, ignore_errors=True)


class TestCord19Application(TestApplicationCommon):
    def setUp(self) -> None:
        self.app_package = create_cord19_application_package()
        self.vespa_cloud = VespaCloud(
            tenant="vespa-team",
            application="pyvespa-integration",
            key_content=os.getenv("VESPA_CLOUD_USER_KEY").replace(r"\n", "\n"),
            application_package=self.app_package,
        )
        self.disk_folder = os.path.join(os.getenv("WORK_DIR"), "sample_application")
        self.instance_name = "cord19"
        self.app = self.vespa_cloud.deploy(
            instance=self.instance_name, disk_folder=self.disk_folder
        )
<<<<<<< HEAD

    def test_data_operation(self):
        #
        # Get data that does not exist
        #
        self.assertEqual(
            self.app.get_data(schema="cord19", data_id="1").status_code, 404
        )
        #
        # Feed a data point
        #
        fields = {
            "cord_uid": "1",
            "title": "this is my first title",
        }
        fields.update(self.bert_config.doc_fields(text=str(fields["title"])))
        response = self.app.feed_data_point(
            schema="cord19",
            data_id="1",
            fields=fields,
        )
        self.assertEqual(response.json["id"], "id:cord19:cord19::1")
        #
        # Get data that exist
        #
        response = self.app.get_data(schema="cord19", data_id="1")
        self.assertEqual(response.status_code, 200)
        embedding_values = fields["pretrained_bert_tiny_doc_token_ids"]["values"]
        self.assertDictEqual(
            response.json,
            {
                "fields": {
                    "cord_uid": "1",
                    "title": "this is my first title",
                    "pretrained_bert_tiny_doc_token_ids": {
                        "cells": [
                            {
                                "address": {"d0": str(x)},
                                "value": float(embedding_values[x]),
                            }
                            for x in range(len(embedding_values))
                        ]
                    },
                },
                "id": "id:cord19:cord19::1",
                "pathId": "/document/v1/cord19/cord19/docid/1",
            },
        )
        #
        # Update data
        #
        fields = {"title": "this is my updated title"}
        fields.update(self.bert_config.doc_fields(text=str(fields["title"])))
        response = self.app.update_data(schema="cord19", data_id="1", fields=fields)
        self.assertEqual(response.json["id"], "id:cord19:cord19::1")
        #
        # Get the updated data point
        #
        response = self.app.get_data(schema="cord19", data_id="1")
        self.assertEqual(response.status_code, 200)
        embedding_values = fields["pretrained_bert_tiny_doc_token_ids"]["values"]
        self.assertDictEqual(
            response.json,
            {
                "fields": {
                    "cord_uid": "1",
                    "title": "this is my updated title",
=======
        self.model_config = self.app_package.model_configs["pretrained_bert_tiny"]
        self.fields_to_send = []
        self.expected_fields_from_get_operation = []
        for i in range(10):
            fields = {
                "id": f"{i}",
                "title": f"this is title {i}",
            }
            tensor_field_dict = self.model_config.doc_fields(text=str(fields["title"]))
            fields.update(tensor_field_dict)
            self.fields_to_send.append(fields)

            expected_fields = {
                "id": f"{i}",
                "title": f"this is title {i}",
            }
            tensor_field_values = tensor_field_dict[
                "pretrained_bert_tiny_doc_token_ids"
            ]["values"]
            expected_fields.update(
                {
>>>>>>> bd712347
                    "pretrained_bert_tiny_doc_token_ids": {
                        "cells": [
                            {
                                "address": {"d0": str(x)},
                                "value": float(tensor_field_values[x]),
                            }
                            for x in range(len(tensor_field_values))
                        ]
<<<<<<< HEAD
                    },
                },
                "id": "id:cord19:cord19::1",
                "pathId": "/document/v1/cord19/cord19/docid/1",
            },
        )
        #
        # Delete a data point
        #
        response = self.app.delete_data(schema="cord19", data_id="1")
        self.assertEqual(response.json["id"], "id:cord19:cord19::1")
        #
        # Deleted data should be gone
        #
        self.assertEqual(
            self.app.get_data(schema="cord19", data_id="1").status_code, 404
        )

    def _parse_vespa_tensor(self, hit, feature):
        return [x["value"] for x in hit["fields"]["summaryfeatures"][feature]["cells"]]

    def test_rank_input_output(self):
        #
        # Feed a data point
        #
        fields = {
            "cord_uid": "1",
            "title": "this is my first title",
        }
        fields.update(self.bert_config.doc_fields(text=str(fields["title"])))
        response = self.app.feed_data_point(
            schema="cord19",
            data_id="1",
            fields=fields,
        )
        self.assertEqual(response.json["id"], "id:cord19:cord19::1")
        #
        # Run a test query
        #
        result = self.app.query(
            query="this is a test",
            query_model=QueryModel(
                query_properties=[
                    QueryRankingFeature(
                        name=self.bert_config.query_token_ids_name,
                        mapping=self.bert_config.query_tensor_mapping,
                    )
                ],
                match_phase=OR(),
                rank_profile=Ranking(name="pretrained_bert_tiny"),
            ),
        )
        vespa_input_ids = self._parse_vespa_tensor(
            result.hits[0], "rankingExpression(input_ids)"
        )
        vespa_attention_mask = self._parse_vespa_tensor(
            result.hits[0], "rankingExpression(attention_mask)"
        )
        vespa_token_type_ids = self._parse_vespa_tensor(
            result.hits[0], "rankingExpression(token_type_ids)"
=======
                    }
                }
            )
            self.expected_fields_from_get_operation.append(expected_fields)
        self.fields_to_update = {"title": "this is my updated title"}

    def test_execute_data_operations(self):
        self.execute_data_operations(
            app=self.app,
            schema_name=self.app_package.name,
            fields_to_send=self.fields_to_send[0],
            fields_to_update=self.fields_to_update,
            expected_fields_from_get_operation=self.expected_fields_from_get_operation[
                0
            ],
        )

    def test_execute_async_data_operations(self):
        asyncio.run(
            self.execute_async_data_operations(
                app=self.app,
                schema_name=self.app_package.name,
                fields_to_send=self.fields_to_send,
                fields_to_update=self.fields_to_update,
                expected_fields_from_get_operation=self.expected_fields_from_get_operation,
            )
>>>>>>> bd712347
        )

    def test_feed_batch_synchronous_mode(self):
        self.feed_batch_synchronous_mode(
            app=self.app,
            schema_name=self.app_package.name,
            fields_to_send=self.fields_to_send,
        )

    def test_feed_batch_asynchronous_mode(self):
        self.feed_batch_asynchronous_mode(
            app=self.app,
            schema_name=self.app_package.name,
            fields_to_send=self.fields_to_send,
        )

    def test_bert_model_input_and_output(self):
        self.bert_model_input_and_output(
            app=self.app,
            schema_name=self.app_package.name,
            fields_to_send=self.fields_to_send[0],
            model_config=self.model_config,
        )

    def tearDown(self) -> None:
        self.app.delete_all_docs(content_cluster_name="cord19_content", schema="cord19")
        shutil.rmtree(self.disk_folder, ignore_errors=True)<|MERGE_RESOLUTION|>--- conflicted
+++ resolved
@@ -26,261 +26,6 @@
         self.app = self.vespa_cloud.deploy(
             instance=self.instance_name, disk_folder=self.disk_folder
         )
-<<<<<<< HEAD
-
-    def test_data_operation(self):
-        #
-        # Make sure we start with no data with id = 1
-        #
-        _ = self.app.delete_data(schema="msmarco", data_id="1")
-        #
-        # Get data that does not exist
-        #
-        self.assertEqual(
-            self.app.get_data(schema="msmarco", data_id="1").status_code, 404
-        )
-        #
-        # Feed a data point
-        #
-        response = self.app.feed_data_point(
-            schema="msmarco",
-            data_id="1",
-            fields={
-                "id": "1",
-                "title": "this is my first title",
-                "body": "this is my first body",
-            },
-        )
-        self.assertEqual(response.json["id"], "id:msmarco:msmarco::1")
-        #
-        # Get data that exist
-        #
-        response = self.app.get_data(schema="msmarco", data_id="1")
-        self.assertEqual(response.status_code, 200)
-        self.assertDictEqual(
-            response.json,
-            {
-                "fields": {
-                    "id": "1",
-                    "title": "this is my first title",
-                    "body": "this is my first body",
-                },
-                "id": "id:msmarco:msmarco::1",
-                "pathId": "/document/v1/msmarco/msmarco/docid/1",
-            },
-        )
-        #
-        # Update data
-        #
-        response = self.app.update_data(
-            schema="msmarco", data_id="1", fields={"title": "this is my updated title"}
-        )
-        self.assertEqual(response.json["id"], "id:msmarco:msmarco::1")
-        #
-        # Get the updated data point
-        #
-        response = self.app.get_data(schema="msmarco", data_id="1")
-        self.assertEqual(response.status_code, 200)
-        self.assertDictEqual(
-            response.json,
-            {
-                "fields": {
-                    "id": "1",
-                    "title": "this is my updated title",
-                    "body": "this is my first body",
-                },
-                "id": "id:msmarco:msmarco::1",
-                "pathId": "/document/v1/msmarco/msmarco/docid/1",
-            },
-        )
-        #
-        # Delete a data point
-        #
-        response = self.app.delete_data(schema="msmarco", data_id="1")
-        self.assertEqual(response.json["id"], "id:msmarco:msmarco::1")
-        #
-        # Deleted data should be gone
-        #
-        self.assertEqual(
-            self.app.get_data(schema="msmarco", data_id="1").status_code, 404
-        )
-        #
-        # Update a non-existent data point
-        #
-        response = self.app.update_data(
-            schema="msmarco",
-            data_id="1",
-            fields={"title": "this is my updated title"},
-            create=True,
-        )
-        self.assertEqual(response.json["id"], "id:msmarco:msmarco::1")
-        #
-        # Get the updated data point
-        #
-        response = self.app.get_data(schema="msmarco", data_id="1")
-        self.assertEqual(response.status_code, 200)
-        self.assertDictEqual(
-            response.json,
-            {
-                "fields": {
-                    "title": "this is my updated title",
-                },
-                "id": "id:msmarco:msmarco::1",
-                "pathId": "/document/v1/msmarco/msmarco/docid/1",
-            },
-        )
-
-    def test_batch_feed_synchronous(self):
-        #
-        # Create and feed documents
-        #
-        num_docs = 100
-        docs = []
-        schema = "msmarco"
-        for i in range(num_docs):
-            id = f"{i}"
-            title = f"title for document {i}"
-            body = f"body for document {i}"
-            fields = {"id": id, "title": title, "body": body}
-            docs.append({"id": id, "fields": fields})
-        self.app.feed_batch(schema=schema, batch=docs, asynchronous=False)
-
-        # Verify that all documents are fed
-        result = self.app.query(query="sddocname:msmarco", query_model=QueryModel())
-        self.assertEqual(result.number_documents_indexed, num_docs)
-
-    def test_batch_feed_asynchronous(self):
-
-        #
-        # Create and feed documents
-        #
-        num_docs = 100
-        docs = []
-        schema = "msmarco"
-        for i in range(num_docs):
-            id = f"{i}"
-            title = f"title for document {i}"
-            body = f"body for document {i}"
-            fields = {"id": id, "title": title, "body": body}
-            docs.append({"id": id, "fields": fields})
-        self.app.feed_batch(schema=schema, batch=docs, asynchronous=True)
-
-        # Verify that all documents are fed
-        result = self.app.query(query="sddocname:msmarco", query_model=QueryModel())
-        self.assertEqual(result.number_documents_indexed, num_docs)
-
-    def test_data_operations_async(self):
-        asyncio.run(self.async_data_operations_test())
-
-    async def async_data_operations_test(self):
-        async with self.app.asyncio() as async_app:
-            #
-            # Get data that does not exist
-            #
-            response = await async_app.delete_data(schema="msmarco", data_id="1")
-            response = await async_app.get_data(schema="msmarco", data_id="1")
-            self.assertEqual(response.status_code, 404)
-
-            #
-            # Feed some data points
-            #
-            feed = []
-            for i in range(100):
-                feed.append(
-                    asyncio.create_task(
-                        async_app.feed_data_point(
-                            schema="msmarco",
-                            data_id=f"{i}",
-                            fields={
-                                "id": f"{i}",
-                                "title": f"this is title {i}",
-                                "body": f"this is body {i}",
-                            },
-                        )
-                    )
-                )
-            await asyncio.wait(feed, return_when=asyncio.ALL_COMPLETED)
-            result = feed[0].result().json
-            self.assertEqual(result["id"], "id:msmarco:msmarco::0")
-
-            self.assertEqual(
-                await async_app.feed_data_point(
-                    schema="msmarco",
-                    data_id="1",
-                    fields={
-                        "id": "1",
-                        "title": "this is title 1",
-                        "body": "this is body 1",
-                    },
-                ),
-                self.app.feed_data_point(
-                    schema="msmarco",
-                    data_id="1",
-                    fields={
-                        "id": "1",
-                        "title": "this is title 1",
-                        "body": "this is body 1",
-                    },
-                ),
-            )
-
-            #
-            # Get data that exists
-            #
-            response = await async_app.get_data(schema="msmarco", data_id="1")
-            self.assertEqual(response.status_code, 200)
-            result = response.json
-            self.assertDictEqual(
-                result,
-                {
-                    "fields": {
-                        "id": "1",
-                        "title": "this is title 1",
-                        "body": "this is body 1",
-                    },
-                    "id": "id:msmarco:msmarco::1",
-                    "pathId": "/document/v1/msmarco/msmarco/docid/1",
-                },
-            )
-            #
-            # Update data
-            #
-            response = await async_app.update_data(
-                schema="msmarco", data_id="1", fields={"id": "this is my updated id"}
-            )
-            result = response.json
-            self.assertEqual(result["id"], "id:msmarco:msmarco::1")
-
-            #
-            # Get the updated data point
-            #
-            response = await async_app.get_data(schema="msmarco", data_id="1")
-            self.assertEqual(response.status_code, 200)
-            result = response.json
-            self.assertDictEqual(
-                result,
-                {
-                    "fields": {
-                        "id": "this is my updated id",
-                        "title": "this is title 1",
-                        "body": "this is body 1",
-                    },
-                    "id": "id:msmarco:msmarco::1",
-                    "pathId": "/document/v1/msmarco/msmarco/docid/1",
-                },
-            )
-            #
-            # Delete a data point
-            #
-            response = await async_app.delete_data(schema="msmarco", data_id="99")
-            result = response.json
-            self.assertEqual(result["id"], "id:msmarco:msmarco::99")
-            #
-            # Deleted data should be gone
-            #
-            response = await async_app.get_data(schema="msmarco", data_id="99")
-            self.assertEqual(response.status_code, 404)
-=======
         self.fields_to_send = [
             {
                 "id": f"{i}",
@@ -317,7 +62,6 @@
             schema_name=self.app_package.name,
             fields_to_send=self.fields_to_send,
         )
->>>>>>> bd712347
 
     def test_feed_batch_asynchronous_mode(self):
         self.feed_batch_asynchronous_mode(
@@ -347,75 +91,6 @@
         self.app = self.vespa_cloud.deploy(
             instance=self.instance_name, disk_folder=self.disk_folder
         )
-<<<<<<< HEAD
-
-    def test_data_operation(self):
-        #
-        # Get data that does not exist
-        #
-        self.assertEqual(
-            self.app.get_data(schema="cord19", data_id="1").status_code, 404
-        )
-        #
-        # Feed a data point
-        #
-        fields = {
-            "cord_uid": "1",
-            "title": "this is my first title",
-        }
-        fields.update(self.bert_config.doc_fields(text=str(fields["title"])))
-        response = self.app.feed_data_point(
-            schema="cord19",
-            data_id="1",
-            fields=fields,
-        )
-        self.assertEqual(response.json["id"], "id:cord19:cord19::1")
-        #
-        # Get data that exist
-        #
-        response = self.app.get_data(schema="cord19", data_id="1")
-        self.assertEqual(response.status_code, 200)
-        embedding_values = fields["pretrained_bert_tiny_doc_token_ids"]["values"]
-        self.assertDictEqual(
-            response.json,
-            {
-                "fields": {
-                    "cord_uid": "1",
-                    "title": "this is my first title",
-                    "pretrained_bert_tiny_doc_token_ids": {
-                        "cells": [
-                            {
-                                "address": {"d0": str(x)},
-                                "value": float(embedding_values[x]),
-                            }
-                            for x in range(len(embedding_values))
-                        ]
-                    },
-                },
-                "id": "id:cord19:cord19::1",
-                "pathId": "/document/v1/cord19/cord19/docid/1",
-            },
-        )
-        #
-        # Update data
-        #
-        fields = {"title": "this is my updated title"}
-        fields.update(self.bert_config.doc_fields(text=str(fields["title"])))
-        response = self.app.update_data(schema="cord19", data_id="1", fields=fields)
-        self.assertEqual(response.json["id"], "id:cord19:cord19::1")
-        #
-        # Get the updated data point
-        #
-        response = self.app.get_data(schema="cord19", data_id="1")
-        self.assertEqual(response.status_code, 200)
-        embedding_values = fields["pretrained_bert_tiny_doc_token_ids"]["values"]
-        self.assertDictEqual(
-            response.json,
-            {
-                "fields": {
-                    "cord_uid": "1",
-                    "title": "this is my updated title",
-=======
         self.model_config = self.app_package.model_configs["pretrained_bert_tiny"]
         self.fields_to_send = []
         self.expected_fields_from_get_operation = []
@@ -437,7 +112,6 @@
             ]["values"]
             expected_fields.update(
                 {
->>>>>>> bd712347
                     "pretrained_bert_tiny_doc_token_ids": {
                         "cells": [
                             {
@@ -446,68 +120,6 @@
                             }
                             for x in range(len(tensor_field_values))
                         ]
-<<<<<<< HEAD
-                    },
-                },
-                "id": "id:cord19:cord19::1",
-                "pathId": "/document/v1/cord19/cord19/docid/1",
-            },
-        )
-        #
-        # Delete a data point
-        #
-        response = self.app.delete_data(schema="cord19", data_id="1")
-        self.assertEqual(response.json["id"], "id:cord19:cord19::1")
-        #
-        # Deleted data should be gone
-        #
-        self.assertEqual(
-            self.app.get_data(schema="cord19", data_id="1").status_code, 404
-        )
-
-    def _parse_vespa_tensor(self, hit, feature):
-        return [x["value"] for x in hit["fields"]["summaryfeatures"][feature]["cells"]]
-
-    def test_rank_input_output(self):
-        #
-        # Feed a data point
-        #
-        fields = {
-            "cord_uid": "1",
-            "title": "this is my first title",
-        }
-        fields.update(self.bert_config.doc_fields(text=str(fields["title"])))
-        response = self.app.feed_data_point(
-            schema="cord19",
-            data_id="1",
-            fields=fields,
-        )
-        self.assertEqual(response.json["id"], "id:cord19:cord19::1")
-        #
-        # Run a test query
-        #
-        result = self.app.query(
-            query="this is a test",
-            query_model=QueryModel(
-                query_properties=[
-                    QueryRankingFeature(
-                        name=self.bert_config.query_token_ids_name,
-                        mapping=self.bert_config.query_tensor_mapping,
-                    )
-                ],
-                match_phase=OR(),
-                rank_profile=Ranking(name="pretrained_bert_tiny"),
-            ),
-        )
-        vespa_input_ids = self._parse_vespa_tensor(
-            result.hits[0], "rankingExpression(input_ids)"
-        )
-        vespa_attention_mask = self._parse_vespa_tensor(
-            result.hits[0], "rankingExpression(attention_mask)"
-        )
-        vespa_token_type_ids = self._parse_vespa_tensor(
-            result.hits[0], "rankingExpression(token_type_ids)"
-=======
                     }
                 }
             )
@@ -534,7 +146,6 @@
                 fields_to_update=self.fields_to_update,
                 expected_fields_from_get_operation=self.expected_fields_from_get_operation,
             )
->>>>>>> bd712347
         )
 
     def test_feed_batch_synchronous_mode(self):
